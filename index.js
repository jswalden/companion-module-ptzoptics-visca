--- conflicted
+++ resolved
@@ -1111,10 +1111,9 @@
 			break;
 
 		case 'custom':
-<<<<<<< HEAD
 			if (typeof opt.custom === 'string' || opt.custom instanceof String) {
 				var hexData = opt.custom.replace(/\s+/g, '');
-				var tempBuffer = new Buffer(hexData, 'hex');
+				var tempBuffer = Buffer.from(hexData, 'hex');
 				cmd = tempBuffer.toString('binary');
 
 				if ((tempBuffer[0] & 0xF0) === 0x80) {
@@ -1122,16 +1121,6 @@
 				} else {
 					self.log('error', 'Error, command "' + opt.custom + '" does not start with 8');
 				}
-=======
-			var hexData = opt.custom.replace(/\s+/g, '');
-			var tempBuffer = Buffer.from(hexData, 'hex');
-			cmd = tempBuffer.toString('binary');
-
-			if ((tempBuffer[0] & 0xF0) === 0x80) {
-				self.sendVISCACommand(cmd);
-			} else {
-				self.log('error', 'Error, command "' + opt.custom + '" does not start with 8');
->>>>>>> 020589dd
 			}
 			break;
 
